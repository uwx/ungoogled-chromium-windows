--- conflicted
+++ resolved
@@ -1,10 +1,6 @@
 --- a/third_party/blink/renderer/core/xml/parser/xml_document_parser.cc
 +++ b/third_party/blink/renderer/core/xml/parser/xml_document_parser.cc
-<<<<<<< HEAD
-@@ -142,11 +142,11 @@ class PendingStartElementNSCallback fina
-=======
 @@ -138,11 +138,11 @@ class PendingStartElementNSCallback fina
->>>>>>> 8c77f4b8
          attribute_count_(attribute_count),
          defaulted_count_(defaulted_count) {
      namespaces_ = static_cast<xmlChar**>(
@@ -18,11 +14,7 @@
      for (int i = 0; i < attribute_count; ++i) {
        // Each attribute has 5 elements in the array:
        // name, prefix, uri, value and an end pointer.
-<<<<<<< HEAD
-@@ -161,12 +161,12 @@ class PendingStartElementNSCallback fina
-=======
 @@ -157,12 +157,12 @@ class PendingStartElementNSCallback fina
->>>>>>> 8c77f4b8
  
    ~PendingStartElementNSCallback() override {
      for (int i = 0; i < namespace_count_ * 2; ++i)
@@ -39,11 +31,7 @@
    }
  
    void Call(XMLDocumentParser* parser) override {
-<<<<<<< HEAD
-@@ -214,7 +214,7 @@ class PendingCharactersCallback final
-=======
 @@ -210,7 +210,7 @@ class PendingCharactersCallback final
->>>>>>> 8c77f4b8
          chars_(xmlStrndup(chars, length)),
          length_(length) {}
  
@@ -52,11 +40,7 @@
  
    void Call(XMLDocumentParser* parser) override {
      parser->Characters(chars_, length_);
-<<<<<<< HEAD
-@@ -298,7 +298,7 @@ class PendingErrorCallback final : publi
-=======
 @@ -294,7 +294,7 @@ class PendingErrorCallback final : publi
->>>>>>> 8c77f4b8
          type_(type),
          message_(xmlStrdup(message)) {}
  
