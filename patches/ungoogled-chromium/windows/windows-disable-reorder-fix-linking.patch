--- conflicted
+++ resolved
@@ -58,11 +58,7 @@
        # each platform lists its own files rather than relying on filtering or
 --- a/chrome/test/chromedriver/BUILD.gn
 +++ b/chrome/test/chromedriver/BUILD.gn
-<<<<<<< HEAD
-@@ -434,11 +434,6 @@ python_library("chromedriver_py_tests")
-=======
 @@ -457,11 +457,6 @@ python_library("chromedriver_py_tests")
->>>>>>> 8c77f4b8
    if (is_component_build && is_mac) {
      data_deps += [ "//chrome:chrome_framework" ]
    }
