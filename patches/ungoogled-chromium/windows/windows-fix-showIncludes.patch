--- conflicted
+++ resolved
@@ -1,6 +1,6 @@
 --- a/build/toolchain/win/toolchain.gni
 +++ b/build/toolchain/win/toolchain.gni
-@@ -55,6 +55,9 @@ template("single_msvc_toolchain") {
+@@ -53,6 +53,9 @@ template("msvc_toolchain") {
        toolchain_is_clang = is_clang
      }
  
@@ -10,11 +10,7 @@
      # When the invoker has explicitly overridden use_goma or cc_wrapper in the
      # toolchain args, use those values, otherwise default to the global one.
      # This works because the only reasonable override that toolchains might
-<<<<<<< HEAD
-@@ -218,15 +221,11 @@ template("single_msvc_toolchain") {
-=======
 @@ -216,15 +219,11 @@ template("msvc_toolchain") {
->>>>>>> 8c77f4b8
  
      # Disabled with cc_wrapper because of
      # https://github.com/mozilla/sccache/issues/1013
