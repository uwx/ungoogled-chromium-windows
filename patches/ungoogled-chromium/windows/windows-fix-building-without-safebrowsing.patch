--- conflicted
+++ resolved
@@ -17,11 +17,7 @@
        "//build:branding_buildflags",
 --- a/chrome/browser/chrome_browser_main_win.cc
 +++ b/chrome/browser/chrome_browser_main_win.cc
-<<<<<<< HEAD
-@@ -332,15 +332,6 @@ void ShowCloseBrowserFirstMessageBox() {
-=======
 @@ -325,15 +325,6 @@ void ShowCloseBrowserFirstMessageBox() {
->>>>>>> 8c77f4b8
        l10n_util::GetStringUTF16(IDS_UNINSTALL_CLOSE_APP));
  }
  
@@ -37,11 +33,7 @@
  // Updates all Progressive Web App launchers in |profile_dir| to the latest
  // version.
  void UpdatePwaLaunchersForProfile(const base::FilePath& profile_dir) {
-<<<<<<< HEAD
-@@ -565,23 +556,6 @@ void ChromeBrowserMainPartsWin::PostBrow
-=======
 @@ -557,23 +548,6 @@ void ChromeBrowserMainPartsWin::PostBrow
->>>>>>> 8c77f4b8
  
    InitializeChromeElf();
  
@@ -67,11 +59,7 @@
    if (base::FeatureList::IsEnabled(features::kAppBoundEncryptionMetrics) &&
 --- a/chrome/browser/prefs/browser_prefs.cc
 +++ b/chrome/browser/prefs/browser_prefs.cc
-<<<<<<< HEAD
-@@ -1507,8 +1507,6 @@ void RegisterLocalState(PrefRegistrySimp
-=======
 @@ -1605,8 +1605,6 @@ void RegisterLocalState(PrefRegistrySimp
->>>>>>> 8c77f4b8
                                  true);
    registry->RegisterBooleanPref(
        policy::policy_prefs::kNativeWindowOcclusionEnabled, true);
@@ -80,11 +68,7 @@
    MediaFoundationServiceMonitor::RegisterPrefs(registry);
    os_crypt::RegisterLocalStatePrefs(registry);
  #if BUILDFLAG(GOOGLE_CHROME_BRANDING)
-<<<<<<< HEAD
-@@ -1846,12 +1844,8 @@ void RegisterProfilePrefs(user_prefs::Pr
-=======
 @@ -1948,12 +1946,8 @@ void RegisterProfilePrefs(user_prefs::Pr
->>>>>>> 8c77f4b8
  
  #if BUILDFLAG(IS_WIN)
    CdmPrefServiceHelper::RegisterProfilePrefs(registry);
