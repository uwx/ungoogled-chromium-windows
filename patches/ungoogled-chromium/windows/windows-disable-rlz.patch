--- conflicted
+++ resolved
@@ -42,11 +42,7 @@
  // Removes all files from the installer directory. Returns false in case of an
  // error.
  bool RemoveInstallerFiles(const base::FilePath& installer_directory) {
-<<<<<<< HEAD
-@@ -836,11 +818,6 @@ InstallStatus UninstallProduct(const Mod
-=======
 @@ -845,11 +827,6 @@ InstallStatus UninstallProduct(const Mod
->>>>>>> 8c77f4b8
      }
    }
  
