--- a/chrome/app/chrome_command_ids.h
+++ b/chrome/app/chrome_command_ids.h
<<<<<<< HEAD
@@ -65,16 +65,16 @@
=======
@@ -64,16 +64,16 @@
>>>>>>> 8c77f4b8
 #define IDC_MAXIMIZE_WINDOW             34047
 #define IDC_ALL_WINDOWS_FRONT           34048
 #define IDC_NAME_WINDOW                 34049
-#if BUILDFLAG(IS_CHROMEOS)
+#if (0)
 #define IDC_TOGGLE_MULTITASK_MENU       34050
 #endif
 
-#if BUILDFLAG(IS_LINUX)
+#if (0)
 #define IDC_USE_SYSTEM_TITLE_BAR        34051
 #endif
 
 // TODO(crbug.com/1052397): Revisit the macro expression once build flag switch of lacros-chrome is complete.
-#if BUILDFLAG(IS_LINUX) || BUILDFLAG(IS_CHROMEOS_LACROS)
+#if (0)
 #define IDC_RESTORE_WINDOW              34052
 #endif
 
<<<<<<< HEAD
@@ -87,16 +87,6 @@
=======
@@ -86,16 +86,6 @@
>>>>>>> 8c77f4b8
 #define IDC_WEB_APP_SETTINGS            34062
 #define IDC_WEB_APP_MENU_APP_INFO    34063
 
-#if BUILDFLAG(IS_CHROMEOS_ASH)
-// Move window to other user commands
-#define IDC_VISIT_DESKTOP_OF_LRU_USER_2 34080
-#define IDC_VISIT_DESKTOP_OF_LRU_USER_3 34081
-#define IDC_VISIT_DESKTOP_OF_LRU_USER_4 34082
-#define IDC_VISIT_DESKTOP_OF_LRU_USER_5 34083
-#define IDC_VISIT_DESKTOP_OF_LRU_USER_NEXT IDC_VISIT_DESKTOP_OF_LRU_USER_2
-#define IDC_VISIT_DESKTOP_OF_LRU_USER_LAST IDC_VISIT_DESKTOP_OF_LRU_USER_5
-#endif
-
 // Page-related commands
 #define IDC_BOOKMARK_THIS_TAB           35000
 #define IDC_BOOKMARK_ALL_TABS           35001
<<<<<<< HEAD
@@ -250,7 +240,7 @@
=======
@@ -249,7 +239,7 @@
>>>>>>> 8c77f4b8
 #define IDC_CHROME_TIPS                40263
 #define IDC_CHROME_WHATS_NEW           40264
 
-#if BUILDFLAG(IS_CHROMEOS_ASH)
+#if (0)
 #define IDC_LACROS_DATA_MIGRATION      40265
 #endif
 
<<<<<<< HEAD
@@ -455,7 +445,7 @@
=======
@@ -454,7 +444,7 @@
>>>>>>> 8c77f4b8
 #define IDC_MEDIA_ROUTER_TOGGLE_MEDIA_REMOTING 51208
 
 // Context menu items for media toolbar button
-#if BUILDFLAG(GOOGLE_CHROME_BRANDING)
+#if (0)
 #define IDC_MEDIA_TOOLBAR_CONTEXT_REPORT_CAST_ISSUE 51209
 #endif
 #define IDC_MEDIA_TOOLBAR_CONTEXT_SHOW_OTHER_SESSIONS 51210
<<<<<<< HEAD
@@ -489,13 +479,13 @@
=======
@@ -488,7 +478,7 @@
>>>>>>> 8c77f4b8
 #define IDC_CONTENT_CONTEXT_ACCESSIBILITY_LABELS 52411
 #define IDC_CONTENT_CONTEXT_ACCESSIBILITY_LABELS_TOGGLE_ONCE 52412
 
-#if BUILDFLAG(IS_CHROMEOS_ASH)
+#if (0)
 // Quick Answers context menu items.
 #define IDC_CONTENT_CONTEXT_QUICK_ANSWERS_INLINE_ANSWER 52413
<<<<<<< HEAD
 #define IDC_CONTENT_CONTEXT_QUICK_ANSWERS_INLINE_QUERY 52414
 #endif
 
-#if BUILDFLAG(ENABLE_SCREEN_AI_SERVICE)
+#if (1)
 // Screen AI Visual Annotations.
 #define IDC_RUN_SCREEN_AI_VISUAL_ANNOTATIONS 52420
 #endif  // BUILDFLAG(ENABLE_SCREEN_AI_SERVICE)
=======
 #define IDC_CONTENT_CONTEXT_QUICK_ANSWERS_INLINE_QUERY 52414
>>>>>>> 8c77f4b8
<|MERGE_RESOLUTION|>--- conflicted
+++ resolved
@@ -1,10 +1,6 @@
 --- a/chrome/app/chrome_command_ids.h
 +++ b/chrome/app/chrome_command_ids.h
-<<<<<<< HEAD
-@@ -65,16 +65,16 @@
-=======
 @@ -64,16 +64,16 @@
->>>>>>> 8c77f4b8
  #define IDC_MAXIMIZE_WINDOW             34047
  #define IDC_ALL_WINDOWS_FRONT           34048
  #define IDC_NAME_WINDOW                 34049
@@ -24,11 +20,7 @@
  #define IDC_RESTORE_WINDOW              34052
  #endif
  
-<<<<<<< HEAD
-@@ -87,16 +87,6 @@
-=======
 @@ -86,16 +86,6 @@
->>>>>>> 8c77f4b8
  #define IDC_WEB_APP_SETTINGS            34062
  #define IDC_WEB_APP_MENU_APP_INFO    34063
  
@@ -45,11 +37,7 @@
  // Page-related commands
  #define IDC_BOOKMARK_THIS_TAB           35000
  #define IDC_BOOKMARK_ALL_TABS           35001
-<<<<<<< HEAD
-@@ -250,7 +240,7 @@
-=======
 @@ -249,7 +239,7 @@
->>>>>>> 8c77f4b8
  #define IDC_CHROME_TIPS                40263
  #define IDC_CHROME_WHATS_NEW           40264
  
@@ -58,11 +46,7 @@
  #define IDC_LACROS_DATA_MIGRATION      40265
  #endif
  
-<<<<<<< HEAD
-@@ -455,7 +445,7 @@
-=======
 @@ -454,7 +444,7 @@
->>>>>>> 8c77f4b8
  #define IDC_MEDIA_ROUTER_TOGGLE_MEDIA_REMOTING 51208
  
  // Context menu items for media toolbar button
@@ -71,11 +55,7 @@
  #define IDC_MEDIA_TOOLBAR_CONTEXT_REPORT_CAST_ISSUE 51209
  #endif
  #define IDC_MEDIA_TOOLBAR_CONTEXT_SHOW_OTHER_SESSIONS 51210
-<<<<<<< HEAD
-@@ -489,13 +479,13 @@
-=======
 @@ -488,7 +478,7 @@
->>>>>>> 8c77f4b8
  #define IDC_CONTENT_CONTEXT_ACCESSIBILITY_LABELS 52411
  #define IDC_CONTENT_CONTEXT_ACCESSIBILITY_LABELS_TOGGLE_ONCE 52412
  
@@ -83,15 +63,4 @@
 +#if (0)
  // Quick Answers context menu items.
  #define IDC_CONTENT_CONTEXT_QUICK_ANSWERS_INLINE_ANSWER 52413
-<<<<<<< HEAD
- #define IDC_CONTENT_CONTEXT_QUICK_ANSWERS_INLINE_QUERY 52414
- #endif
- 
--#if BUILDFLAG(ENABLE_SCREEN_AI_SERVICE)
-+#if (1)
- // Screen AI Visual Annotations.
- #define IDC_RUN_SCREEN_AI_VISUAL_ANNOTATIONS 52420
- #endif  // BUILDFLAG(ENABLE_SCREEN_AI_SERVICE)
-=======
- #define IDC_CONTENT_CONTEXT_QUICK_ANSWERS_INLINE_QUERY 52414
->>>>>>> 8c77f4b8
+ #define IDC_CONTENT_CONTEXT_QUICK_ANSWERS_INLINE_QUERY 52414