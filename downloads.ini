# Extra dependencies not included in the main Chromium source archive, and
# additional build utilities to replace Google-provided ones.
# Do note that utilities in here can be swapped with user-provided versions.

# Uses a heavily modified syzygy code base to build swapimport.exe
# Disabled import reordering for now since this is too much work to maintain
#[third_party/syzygy]
#version = bd0e67f571063e18e7200c72e6152a3a7e4c2a6d
#url = https://github.com/Eloston/syzygy/archive/{version}.tar.gz
#download_filename = syzygy-{version}.tar.gz
#strip_leading_dirs = syzygy-{version}

# Use a pre-built LLVM toolchain from LLVM for convenience
# Developer notes:
# * Releases of LLVM are available as "Clang for Windows (64-bit)" on LLVM's download page.
# * If the current stable version of LLVM is causing problems with the build, try
#   matching Google's LLVM version (defined by the `CLANG_REVISION` variable in
#   tools/clang/scripts/update.py by downloading a snapshot build at the version specified
#   by `CLANG_REVISION` and `VERSION` constants in `tools/clang/scripts/update.py`.
#   For example, revision 123456 of LLVM 9.8.7 64-bit Windows would be:
#   `http://prereleases.llvm.org/win-snapshots/LLVM-9.8.7-r123456-win64.exe`
#   (link derived from [LLVM Snapshot Builds](http://llvm.org/builds/))
[llvm]
<<<<<<< HEAD
version = 18.1.0
=======
version = 18.1.1
>>>>>>> 938a1e4a
#Uncomment when pre-release version is used.
#url = https://prereleases.llvm.org/win-snapshots/LLVM-%(version)s-win64.exe
#Uncomment the below instead when a new enough stable version of LLVM comes around
url = https://github.com/llvm/llvm-project/releases/download/llvmorg-%(version)s/LLVM-%(version)s-win64.exe
download_filename = LLVM-%(version)s-win64.exe
extractor = 7z
output_path = third_party/llvm-build/Release+Asserts

#version = llvmorg-18-init-1174-g2532b68f-1
#url = https://commondatastorage.googleapis.com/chromium-browser-clang/Win/clang-%(version)s.tgz
#download_filename = llvm-clang-%(version)s-win64.tgz
#output_path = third_party/llvm-build/Release+Asserts
##version = 16.0.2
###Uncomment when pre-release version is used.
###url = https://prereleases.llvm.org/win-snapshots/LLVM-%(version)s-win64.exe
###Uncomment the below instead when a new enough stable version of LLVM comes around
##url = https://github.com/llvm/llvm-project/releases/download/llvmorg-%(version)s/LLVM-%(version)s-win64.exe
##download_filename = LLVM-%(version)s-win64.exe
##extractor = 7z
##output_path = third_party/llvm-build/Release+Asserts
#
#[coverage_tools]
#version = llvmorg-18-init-1174-g2532b68f-1
#url = https://commondatastorage.googleapis.com/chromium-browser-clang/Win/llvm-code-coverage-%(version)s.tgz
#download_filename = llvm-code-coverage-%(version)s-win64.tgz
#output_path = third_party/llvm-build/Release+Asserts
#
#[objdump]
#version = llvmorg-18-init-1174-g2532b68f-1
#url = https://commondatastorage.googleapis.com/chromium-browser-clang/Win/llvmobjdump-%(version)s.tgz
#download_filename = llvmobjdump-%(version)s-win64.tgz
#output_path = third_party/llvm-build/Release+Asserts
#
#[clang-tidy]
#version = llvmorg-18-init-1174-g2532b68f-1
#url = https://commondatastorage.googleapis.com/chromium-browser-clang/Win/clang-tidy-%(version)s.tgz
#download_filename = clang-tidy-%(version)s-win64.tgz
#output_path = third_party/llvm-build/Release+Asserts
#
#[clangd]
#version = llvmorg-18-init-1174-g2532b68f-1
#url = https://commondatastorage.googleapis.com/chromium-browser-clang/Win/clangd-%(version)s.tgz
#download_filename = clangd-%(version)s-win64.tgz
#output_path = third_party/llvm-build/Release+Asserts
#
#[libclang]
#version = llvmorg-18-init-1174-g2532b68f-1
#url = https://commondatastorage.googleapis.com/chromium-browser-clang/Win/libclang-%(version)s.tgz
#download_filename = libclang-%(version)s-win64.tgz
#output_path = third_party/llvm-build/Release+Asserts
#
#[translation_unit]
#version = llvmorg-18-init-1174-g2532b68f-1
#url = https://commondatastorage.googleapis.com/chromium-browser-clang/Win/translation_unit-%(version)s.tgz
#download_filename = translation_unit-%(version)s-win64.tgz
#output_path = third_party/llvm-build/Release+Asserts
#
#[rust_toolchain]
#version = 34ccd0485966c3933288cd30a076bef63e3298c5-1-llvmorg-18-init-1174-g2532b68f
#url = https://commondatastorage.googleapis.com/chromium-browser-clang/Win/rust-toolchain-%(version)s.tgz
#download_filename = rust-toolchain-%(version)s-win64.tgz
#output_path = third_party/rust-toolchain

# Pre-built GNU gperf from GnuWin32
[gperf]
version = 3.0.1
url = https://sourceforge.net/projects/gnuwin32/files/gperf/%(version)s/gperf-%(version)s-bin.zip/download
download_filename = gperf-%(version)s-bin.zip
sha512 = 3f2d3418304390ecd729b85f65240a9e4d204b218345f82ea466ca3d7467789f43d0d2129fcffc18eaad3513f49963e79775b10cc223979540fa2e502fe7d4d9
md5 = f67a2271f68894eeaa1984221d5ef5e5
extractor = 7z
output_path = third_party/gperf

# Pre-built GNU bison from GnuWin32
[bison-bin]
version = 2.4.1
url = https://sourceforge.net/projects/gnuwin32/files/bison/%(version)s/bison-%(version)s-bin.zip/download
download_filename = bison-%(version)s-bin.zip
md5 = 9d3ccf30fc00ba5e18176c33f45aee0e
sha512 = ea8556c2be1497db96c84d627a63f9a9021423041d81210776836776f1783a91f47ac42d15c46510718d44f14653a2e066834fe3f3dbf901c3cdc98288d0b845
extractor = 7z
output_path = third_party/bison
[bison-dep]
version = 2.4.1
url = https://sourceforge.net/projects/gnuwin32/files/bison/%(version)s/bison-%(version)s-dep.zip/download
download_filename = bison-%(version)s-dep.zip
md5 = 6558e5f418483b7c859643686008f475
sha512 = f1ca0737cce547c3e6f9b59202a31b12bbc5a5626b63032b05d7abd9d0f55da68b33ff6015c65ca6c15eecd35c6b1461d19a24a880abcbb4448e09f2fabe2209
extractor = 7z
output_path = third_party/bison
[bison-lib]
version = 2.4.1
url = https://sourceforge.net/projects/gnuwin32/files/bison/%(version)s/bison-%(version)s-lib.zip/download
download_filename = bison-%(version)s-lib.zip
md5 = c75406456f8d6584746769b1b4b828d6
sha512 = 7400aa529c6ec412a67de1e96ae5cf43f59694fca69106eec9c6d28d04af30f20b5d4d73bdb5b53052ab848c9fb2925db684be1cf45cbbb910292bf6d1dda091
extractor = 7z
output_path = third_party/bison

# Pre-built Ninja (build system)
[ninja]
version = 1.11.1
url = https://github.com/ninja-build/ninja/releases/download/v%(version)s/ninja-win.zip
download_filename = ninja-win-%(version)s.zip
# sha512 = 6004140d92e86afbb17b49c49037ccd0786ce238f340f7d0e62b4b0c29ed0d6ad0bab11feda2094ae849c387d70d63504393714ed0a1f4d3a1f155af7a4f1ba3
extractor = 7z
output_path = third_party/ninja

# Pre-built git
[git]
version = 2.42.0
url = https://github.com/git-for-windows/git/releases/download/v%(version)s.windows.2/PortableGit-%(version)s.2-64-bit.7z.exe
download_filename = PortableGit-%(version)s-64-bit.7z.exe
# sha256 = 12c10fad2c2db17d9867dbbacff1adc8be50868b793a73d451c2b878914bb32d
extractor = 7z
output_path = third_party/git

# Pre-built Node.JS (LTS)
[nodejs]
version = 18.18.0
url = https://nodejs.org/dist/v%(version)s/node-v%(version)s-win-x64.zip
download_filename = node-v%(version)s-win-x64.zip
# sha256 = c1a3be05342166cb9304d01da7ff8b23df6d4b16f9c98ae33b9b4fff79d8d0e2
extractor = 7z
output_path = third_party/node/win
strip_leading_dirs=node-v%(version)s-win-x64

# esbuild
[esbuild]
version = 0.15.18
url = https://registry.npmjs.org/esbuild-windows-64/-/esbuild-windows-64-%(version)s.tgz
download_filename = esbuild-windows-64-%(version)s.tgz
output_path = third_party/devtools-frontend/src/third_party/esbuild
strip_leading_dirs=package

# Rust
[rust-x64]
version = 2024-02-14
url = https://static.rust-lang.org/dist/%(version)s/rust-nightly-x86_64-pc-windows-msvc.tar.gz
download_filename = rust-nightly-%(version)s-x86_64-pc-windows-msvc.tar.gz
output_path = third_party/rust-toolchain-x64
strip_leading_dirs=rust-nightly-x86_64-pc-windows-msvc
[rust-x86]
version = 2024-02-14
url = https://static.rust-lang.org/dist/%(version)s/rust-nightly-i686-pc-windows-msvc.tar.gz
download_filename = rust-nightly-%(version)s-i686-pc-windows-msvc.tar.gz
output_path = third_party/rust-toolchain-x86
strip_leading_dirs=rust-nightly-i686-pc-windows-msvc<|MERGE_RESOLUTION|>--- conflicted
+++ resolved
@@ -21,11 +21,7 @@
 #   `http://prereleases.llvm.org/win-snapshots/LLVM-9.8.7-r123456-win64.exe`
 #   (link derived from [LLVM Snapshot Builds](http://llvm.org/builds/))
 [llvm]
-<<<<<<< HEAD
-version = 18.1.0
-=======
 version = 18.1.1
->>>>>>> 938a1e4a
 #Uncomment when pre-release version is used.
 #url = https://prereleases.llvm.org/win-snapshots/LLVM-%(version)s-win64.exe
 #Uncomment the below instead when a new enough stable version of LLVM comes around
