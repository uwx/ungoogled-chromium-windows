--- conflicted
+++ resolved
@@ -10,8 +10,6 @@
 #download_filename = syzygy-{version}.tar.gz
 #strip_leading_dirs = syzygy-{version}
 
-<<<<<<< HEAD
-=======
 # Use a pre-built LLVM toolchain from LLVM for convenience
 # Developer notes:
 # * Releases of LLVM are available as "Clang for Windows (64-bit)" on LLVM's download page.
@@ -32,7 +30,6 @@
 extractor = 7z
 output_path = third_party/llvm-build/Release+Asserts
 
->>>>>>> 8c77f4b8
 # Pre-built GNU gperf from GnuWin32
 [gperf]
 version = 3.0.1
